--- conflicted
+++ resolved
@@ -74,14 +74,9 @@
 	tables>=3.7.0
 	bottleneck>=1.3.4
 
-	python-libsedml>=2.0.27
-<<<<<<< HEAD
-	python-libnuml>=1.1.4
+	python-libsedml>=2.0.30
+	python-libnuml>=1.1.5
     biosimulators-utils>=0.1.171
-=======
-	python-libnuml>=1.1.5
-    biosimulators-utils>=0.1.170
->>>>>>> d167d3b5
 
 	psutil>=5.9.0
 	setproctitle>=1.2.2
